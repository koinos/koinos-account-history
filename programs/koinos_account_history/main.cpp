--- conflicted
+++ resolved
@@ -188,13 +188,10 @@
             "The location of the blockchain state files (absolute path or relative to basedir/chain)")
          (RESET_OPTION                     , program_options::value< bool >(), "Reset the database")
          (FORK_ALGORITHM_OPTION        ",f", program_options::value< std::string >(), "The fork resolution algorithm to use. Can be 'fifo', 'pob', or 'block-time'. (Default: 'fifo')")
-<<<<<<< HEAD
-         (ADDRESS_WHITELIST_OPTION     ",w", program_options::value< std::vector< std::string > >()->multitoken(), "Addresses to whitelist");
-=======
          (LOG_DIR_OPTION                   , program_options::value< std::string >(), "The logging directory")
          (LOG_COLOR_OPTION                 , program_options::value< bool >(), "Log color toggle")
-         (LOG_DATETIME_OPTION              , program_options::value< bool >(), "Log datetime on console toggle");
->>>>>>> 2cfb3284
+         (LOG_DATETIME_OPTION              , program_options::value< bool >(), "Log datetime on console toggle")
+         (ADDRESS_WHITELIST_OPTION     ",w", program_options::value< std::vector< std::string > >()->multitoken(), "Addresses to whitelist");
 
       program_options::variables_map args;
       program_options::store( program_options::parse_command_line( argc, argv, options ), args );
